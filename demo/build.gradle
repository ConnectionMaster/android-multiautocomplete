--- conflicted
+++ resolved
@@ -1,23 +1,14 @@
 apply plugin: 'com.android.application'
 
 android {
-<<<<<<< HEAD
-    compileSdkVersion 27
-    buildToolsVersion "27.0.1"
-    defaultConfig {
-        applicationId "com.teamwork.autocomplete.demo"
-        minSdkVersion 21
-        targetSdkVersion 27
-=======
     compileSdkVersion project.ext.sharedCompileSdkVersion
     buildToolsVersion project.ext.sharedBuildToolsVersion
     defaultConfig {
         applicationId "com.teamwork.autocomplete.demo"
         minSdkVersion 21
         targetSdkVersion project.ext.sharedTargetSdkVersion
->>>>>>> b6d46385
         versionCode 1
-        versionName "0.2.5"
+        versionName "0.2.6"
         testInstrumentationRunner "android.support.test.runner.AndroidJUnitRunner"
     }
     buildTypes {
@@ -33,12 +24,8 @@
 }
 
 dependencies {
-<<<<<<< HEAD
     compile project(path: ':multiautocomplete')
-=======
-    compile project(path: ':multiautocomplete', configuration: 'debug')
->>>>>>> b6d46385
-    // compile "com.teamwork:android-multiautocomplete:0.2.5"
+    // compile "com.teamwork:android-multiautocomplete:0.2.6"
 
     compile "com.android.support:appcompat-v7:${versions.supportLibrary}"
     compile "com.android.support:design:${versions.supportLibrary}"
